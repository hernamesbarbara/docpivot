--- conflicted
+++ resolved
@@ -10,12 +10,6 @@
 from docpivot.io.serializers.serializerprovider import SerializerProvider
 from docpivot.workflows import load_document, load_and_serialize, convert_document
 
-<<<<<<< HEAD
-__all__ = ["BaseReader", "SerializerProvider", "load_document", "load_and_serialize", "convert_document"]
-=======
-# High-level workflow functions for common use cases
-from docpivot.workflows import load_document, load_and_serialize, convert_document
-
 __all__ = [
     # High-level API functions (primary interface)
     "load_document", 
@@ -24,5 +18,4 @@
     # Core classes for advanced usage
     "BaseReader", 
     "SerializerProvider"
-]
->>>>>>> fcae592a
+]