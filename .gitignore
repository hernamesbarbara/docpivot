# macOS
**/temp/*
**/.cursor/mcp.json
**/.DS_Store
**/._*

# Vite / Node
**/node_modules/
**/dist/

# ========================
# Editor and IDE settings
# ========================
**/.vscode/
**/.vscode/*        # Ignore all, except common settings files
!**/.vscode/settings.json
!**/.vscode/tasks.json
!**/.vscode/launch.json
!**/.vscode/extensions.json
!**/.vscode/*.code-snippets
**/cursor.json
**/.history/
**/.spyderproject
**/.spyproject
**/.ropeproject
**/.dmypy.json
**/.pytype/
**/profile_default/
**/ipython_config.py

# ====================
# Python build artifacts
# ====================
**/__pycache__/
**/*.py[cod]
**/*$py.class
**/*.so
**/*.pyo
**/*.pyd
**/*.pdb
**/*.egg
**/*.egg-info/
**/develop-eggs/
**/.eggs/
**/dist/
**/build/
**/lib/
**/lib64/
**/parts/
**/sdist/
**/var/
**/wheels/
**/share/python-wheels/
**/pip-wheel-metadata/
**/.installed.cfg
**/MANIFEST
**/*.spec

# ======================
# Python virtual environments
# ======================
**/.env
**/.env.*
**/.env.local
**/.env.development.local
**/.env.test.local
**/.env.production.local
**/.venv/
**/.venv
**/venv/
**/venv.bak/
**/ENV/
**/env/
**/env.bak/
**/.pdm.toml
**/.pdm-python
**/.pdm-build/
**/__pypackages__/
**/pyvenv.cfg
**/.Python

# ================
# Testing & coverage
# ================
**/.pytest_cache/
**/.pybuilder/
**/.coverage
**/.coverage.*
**/*.cover
**/*.py,cover
**/coverage
**/coverage.xml
**/htmlcov/
**/nosetests.xml
**/test-results/
**/.cache/
**/.tox/
**/.nox/
**/.hypothesis/
**/cover/
**/.coverage.*
**/target/
**/.junit.xml

# ==================
# Type-checking & linters
# ==================
**/.mypy_cache/
**/.pyright/
**/.pyre/
**/.pylint.d/
**/.ruff_cache/
**/.pnp.*
**/.pypirc

# ============
# Jupyter
# ============
**/.ipynb_checkpoints

# ============
# Logs
# ============
**/*.log
**/*.pid
**/*.seed
**/*.pid.lock
**/celerybeat-schedule
**/celerybeat.pid
**/npm-debug.log*
**/yarn-debug.log*
**/yarn-error.log*
**/lerna-debug.log*
**/.pnpm-debug.log*
**/report.*.json

# =================
# Package managers / builds
# =================
**/node_modules/
**/bower_components/
**/jspm_packages/
**/web_modules/
**/.npm
**/.yarn/cache
**/.yarn/unplugged
**/.yarn/build-state.yml
**/.yarn/install-state.gz
**/.yarn-integrity
**/*.tgz
**/package-lock.json
**/pnpm-lock.yaml
**/Pipfile.lock
**/poetry.lock

# =================
# Frontend frameworks / tools
# =================
**/.next/
**/.nuxt/
**/dist/
**/out/
**/.parcel-cache/
**/.vuepress/dist
**/.temp/
**/.docusaurus/
**/.serverless/
**/.fusebox/
**/.dynamodb/
**/.tern-port
**/.vscode-test/
**/.rpt2_cache/
**/.rts2_cache_*/
**/.rts2_cache_es/
**/.rts2_cache_umd/
**/*.tsbuildinfo

# ==================
# OS / system files
# ==================
**/.DS_Store
**/.AppleDouble
**/.LSOverride
**/Icon
**/._*
**/.DocumentRevisions-V100
**/.fseventsd
**/.Spotlight-V100
**/.TemporaryItems
**/.Trashes
**/.VolumeIcon.icns
**/.com.apple.timemachine.donotpresent
**/.AppleDB
**/.AppleDesktop
**/Network Trash Folder
**/Temporary Items
**/.apdisk

# ===================
# Dropbox / sync
# ===================
**/.dropbox
**/.dropbox.attr
**/.dropbox.cache

# ====================
# Common binary & media
# ====================
**/*.jpg
**/*.jpeg
**/*.jpe
**/*.jif
**/*.jfif
**/*.jfi
**/*.jp2
**/*.j2k
**/*.jpf
**/*.jpx
**/*.jpm
**/*.mj2
**/*.jxr
**/*.hdp
**/*.wdp
**/*.gif
**/*.raw
**/*.webp
**/*.png
**/*.apng
**/*.mng
**/*.tiff
**/*.tif
**/*.svg
**/*.svgz
**/*.pdf
**/*.xbm
**/*.bmp
**/*.dib
**/*.ico
**/*.3dm
**/*.max
**/*.fcpbundle
**/*.lrv
**/*.thm

# =====================
# Microsoft Office temp
# =====================
**/*.tmp
**/~$*.doc*
**/Backup of *.doc*
**/~$*.xls*
**/*.xlk
**/~$*.ppt*
**/*.~vsd*

logs
*.log
npm-debug.log*
yarn-debug.log*
yarn-error.log*
dev-debug.log
# Dependency directories
node_modules/
# Environment variables
.env
# Editor directories and files
.idea
.vscode
*.suo
*.ntvs*
*.njsproj
*.sln
*.sw?
# OS specific
.DS_Store

# Task files
# tasks.json
# tasks/ 

<<<<<<< HEAD
# Swiss Army Hammer temp files
.swissarmyhammer/

# Code review scratch files
CODE_REVIEW.md
=======
# MCP and semantic search
mcp.log
semantic.db
.swissarmyhammer/
>>>>>>> 0689d4ef
<|MERGE_RESOLUTION|>--- conflicted
+++ resolved
@@ -278,15 +278,12 @@
 # tasks.json
 # tasks/ 
 
-<<<<<<< HEAD
 # Swiss Army Hammer temp files
 .swissarmyhammer/
 
 # Code review scratch files
 CODE_REVIEW.md
-=======
+
 # MCP and semantic search
 mcp.log
-semantic.db
-.swissarmyhammer/
->>>>>>> 0689d4ef
+semantic.db